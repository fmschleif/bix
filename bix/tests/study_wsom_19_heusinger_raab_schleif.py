import numpy as np
from bix.evaluation.crossvalidation import CrossValidation
from bix.evaluation.gridsearch import GridSearch
from bix.classifiers.rslvq import RSLVQ
from skmultiflow.meta.adaptive_random_forests import AdaptiveRandomForest
from skmultiflow.trees.hoeffding_adaptive_tree import HAT
from skmultiflow.lazy.knn import KNN
from skmultiflow.meta.oza_bagging_adwin import OzaBaggingAdwin
from skmultiflow.lazy.sam_knn import SAMKNN
from bix.classifiers.adaptive_rslvq import ARSLVQ
from skmultiflow.trees.hoeffding_tree import HoeffdingTree
from skmultiflow.meta.oza_bagging import OzaBagging

<<<<<<< HEAD

def test_parameter_grid_search_arslvq():
    grid = {"sigma": np.arange(2, 3, 2), "prototypes_per_class": np.arange(2, 3, 2)}
    clf = ARSLVQ()
    gs = GridSearch(clf=clf, grid=grid, max_samples=1000)
    gs.search()
    gs.save_summary()


def test_parameter_grid_search_rslvq():
    grid = {"sigma": np.arange(2, 3, 2), "prototypes_per_class": np.arange(2, 3, 2)}
    clf = RSLVQ()
    gs = GridSearch(clf=clf, grid=grid, max_samples=1000)
=======
def test_parameter_grid_search_arslvq():
    grid = {"sigma": np.arange(2,11,2), "prototypes_per_class": np.arange(2,11,2)}
    clf = ARSLVQ(gradient_descent="Adadelta")
    gs = GridSearch(clf=clf,grid=grid,max_samples=50000)
    gs.search()
    gs.save_summary()

def test_parameter_grid_search_rslvq():
    grid = {"sigma": np.arange(2,11,2), "prototypes_per_class": np.arange(2,1,2)}
    clf = RSLVQ()
    gs = GridSearch(clf=clf,grid=grid,max_samples=50000)
>>>>>>> b8c5b864
    gs.search()
    gs.save_summary()


def test_grid():
<<<<<<< HEAD
    clfs = [ARSLVQ(gradient_descent="Adadelta"), RSLVQ(), HoeffdingTree(), HAT(), OzaBagging(
        base_estimator=KNN()), OzaBaggingAdwin(base_estimator=KNN()), AdaptiveRandomForest(), SAMKNN()]
    cv = CrossValidation(clfs=clfs, max_samples=500, test_size=1)
    cv.streams = cv.init_standard_streams() + cv.init_real_world() + \
        cv.init_reoccuring_streams()
=======
    clfs = [ARSLVQ(gradient_descent="Adadelta"),RSLVQ(),HoeffdingTree(),HAT(),OzaBagging(base_estimator=KNN()),OzaBaggingAdwin(base_estimator=KNN()),AdaptiveRandomForest(),SAMKNN()]
    cv = CrossValidation(clfs=clfs,max_samples=1000000,test_size=5)
    cv.streams = cv.init_standard_streams()+cv.init_real_world()+ cv.init_reoccuring_streams()
>>>>>>> b8c5b864
    cv.test()
    cv.save_summary()
    print("here")


<<<<<<< HEAD
if __name__ == "__main__":
    test_grid()
=======
if __name__ == "__main__":  
  test_parameter_grid_search_arslvq()
  test_parameter_grid_search_rslvq()
  test_grid()
>>>>>>> b8c5b864
<|MERGE_RESOLUTION|>--- conflicted
+++ resolved
@@ -11,21 +11,14 @@
 from skmultiflow.trees.hoeffding_tree import HoeffdingTree
 from skmultiflow.meta.oza_bagging import OzaBagging
 
-<<<<<<< HEAD
 
-def test_parameter_grid_search_arslvq():
-    grid = {"sigma": np.arange(2, 3, 2), "prototypes_per_class": np.arange(2, 3, 2)}
-    clf = ARSLVQ()
-    gs = GridSearch(clf=clf, grid=grid, max_samples=1000)
+def test_parameter_grid_search_rslvq():
+    grid = {"sigma": np.arange(2,11,2), "prototypes_per_class": np.arange(2,1,2)}
+    clf = RSLVQ()
+    gs = GridSearch(clf=clf,grid=grid,max_samples=50000)
     gs.search()
     gs.save_summary()
 
-
-def test_parameter_grid_search_rslvq():
-    grid = {"sigma": np.arange(2, 3, 2), "prototypes_per_class": np.arange(2, 3, 2)}
-    clf = RSLVQ()
-    gs = GridSearch(clf=clf, grid=grid, max_samples=1000)
-=======
 def test_parameter_grid_search_arslvq():
     grid = {"sigma": np.arange(2,11,2), "prototypes_per_class": np.arange(2,11,2)}
     clf = ARSLVQ(gradient_descent="Adadelta")
@@ -33,38 +26,16 @@
     gs.search()
     gs.save_summary()
 
-def test_parameter_grid_search_rslvq():
-    grid = {"sigma": np.arange(2,11,2), "prototypes_per_class": np.arange(2,1,2)}
-    clf = RSLVQ()
-    gs = GridSearch(clf=clf,grid=grid,max_samples=50000)
->>>>>>> b8c5b864
-    gs.search()
-    gs.save_summary()
-
-
 def test_grid():
-<<<<<<< HEAD
     clfs = [ARSLVQ(gradient_descent="Adadelta"), RSLVQ(), HoeffdingTree(), HAT(), OzaBagging(
         base_estimator=KNN()), OzaBaggingAdwin(base_estimator=KNN()), AdaptiveRandomForest(), SAMKNN()]
-    cv = CrossValidation(clfs=clfs, max_samples=500, test_size=1)
+    cv = CrossValidation(clfs=clfs, max_samples=500, test_size=5)
     cv.streams = cv.init_standard_streams() + cv.init_real_world() + \
-        cv.init_reoccuring_streams()
-=======
-    clfs = [ARSLVQ(gradient_descent="Adadelta"),RSLVQ(),HoeffdingTree(),HAT(),OzaBagging(base_estimator=KNN()),OzaBaggingAdwin(base_estimator=KNN()),AdaptiveRandomForest(),SAMKNN()]
-    cv = CrossValidation(clfs=clfs,max_samples=1000000,test_size=5)
-    cv.streams = cv.init_standard_streams()+cv.init_real_world()+ cv.init_reoccuring_streams()
->>>>>>> b8c5b864
+        cv.init_reoccuring_streams()    
     cv.test()
     cv.save_summary()
-    print("here")
 
-
-<<<<<<< HEAD
 if __name__ == "__main__":
-    test_grid()
-=======
-if __name__ == "__main__":  
   test_parameter_grid_search_arslvq()
   test_parameter_grid_search_rslvq()
-  test_grid()
->>>>>>> b8c5b864
+  test_grid()